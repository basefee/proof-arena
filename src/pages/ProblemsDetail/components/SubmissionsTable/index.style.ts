import { createStyles } from 'antd-style';

export const useStyles = createStyles(({ css }) => ({
  TableTitle: {
    color: 'rgba(43, 51, 45, .5)',
    fontSize: 14,
    fontWeight: 400,
    display: 'flex',
    flexDirection: 'column',
  },
  titleSpanStyle: {
    color: 'rgba(43, 51, 45, .5)',
    fontSize: 14,
    fontWeight: 400,
  },
  tableBox: {
    borderBottom: 'none',
    borderRadius: 16,
    border: '1px solid rgba(43, 51, 45, 0.05)',
    overflow: 'hidden',
  },
  tableStyle: css(`
  .proof-table-thead{
    .proof-table-cell{
      padding: 12px;
    }
  }
  `),
<<<<<<< HEAD
  paginationStyle: { marginTop: 16, justifyContent: 'center' },
=======
  paginationStyle: { marginTop: 16, textAlign: 'center' },
>>>>>>> c761a422
}));<|MERGE_RESOLUTION|>--- conflicted
+++ resolved
@@ -26,9 +26,5 @@
     }
   }
   `),
-<<<<<<< HEAD
-  paginationStyle: { marginTop: 16, justifyContent: 'center' },
-=======
   paginationStyle: { marginTop: 16, textAlign: 'center' },
->>>>>>> c761a422
 }));