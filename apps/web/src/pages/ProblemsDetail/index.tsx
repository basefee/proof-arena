--- conflicted
+++ resolved
@@ -13,21 +13,17 @@
 import Loading from '@/assets/icons/loading.svg?r';
 import BaseButton from '@/components/base/BaseButton.tsx';
 import CustomTitle from '@/components/base/CustomTitle.tsx';
+import { giscusConfig } from '@/config/giscus';
 import {
   IProblemsDetail,
   IPSubmissionsTableItem,
 } from '@/services/problems/types.ts';
 import isImageByLoading from '@/utils/checkImg.ts';
 
-import MdDescription from '../../components/MdDescription/index.tsx';
+import ProblemsDescription from '../ProblemsDescription/index.tsx';
 import SubmissionsChart from './components/SubmissionsChart';
 import SubmissionsTable from './components/SubmissionsTable';
 import { useStyles } from './index.style.ts';
-<<<<<<< HEAD
-=======
-import { useRequest } from 'ahooks';
-import { giscusConfig } from '@/config/giscus';
->>>>>>> 5dc5696f
 
 const ProblemsDetail = () => {
   const navigate = useNavigate();
@@ -132,7 +128,7 @@
           </div>
           {detaileData?.details && (
             <div className={styles.problemsDescriptionBox}>
-              <MdDescription mdFile={detaileData?.details || ''} />
+              <ProblemsDescription mdFile={detaileData?.details || ''} />
             </div>
           )}
           {autoHeightDesMd && (
