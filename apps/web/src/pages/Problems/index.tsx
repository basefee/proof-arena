--- conflicted
+++ resolved
@@ -1,15 +1,8 @@
-<<<<<<< HEAD
-import { useRequest } from 'ahooks';
-import { Col, Row } from 'antd';
-import classNames from 'clsx';
-import { Fragment, useEffect, useState } from 'react';
-=======
 // apps/web/src/pages/Problems/index.tsx
 
+import { useRequest } from 'ahooks';
 import { Col, Row, Tabs } from 'antd';
-import { useRequest } from 'ahooks';
 import { Fragment, useState } from 'react';
->>>>>>> 5dc5696f
 import { useNavigate } from 'react-router';
 
 import Empty from '@/components/biz/problems/Empty';
@@ -17,72 +10,29 @@
 
 import { useProverStyles } from './index.style';
 import LoadingCard from './LoadingCard';
-<<<<<<< HEAD
 import ProblemsListItem from './ProblemsListItem';
-=======
 
 const { TabPane } = Tabs;
->>>>>>> 5dc5696f
 
 function ProversPage() {
   const { styles } = useProverStyles();
   const navigate = useNavigate();
-<<<<<<< HEAD
-  const { data, loading } = useRequest(() =>
-    fetch('/problemData.json').then(response => {
-=======
   const [activeTrack, setActiveTrack] = useState('zk-prover');
 
-  const { data: problemData, loading } = useRequest(() => fetch('/problemData.json')
-    .then(response => {
->>>>>>> 5dc5696f
+  const { data: problemData, loading } = useRequest(() =>
+    fetch('/problemData.json').then(response => {
       if (!response.ok) {
         throw new Error(`HTTP error! status: ${response.status}`);
       }
       return response.json();
-<<<<<<< HEAD
     })
   );
-  const problemsListData: IProblems[] = data?.filter(item => !item.draft) || [];
 
-  return (
-    <div className={classNames('main-container', styles.proversWrapper)}>
-      <div className="my-provers">
-        {loading ? (
-          <LoadingCard num={8} />
-        ) : (
-          <Fragment>
-            {problemsListData?.length > 0 ? (
-              <Row gutter={[16, 16]}>
-                {problemsListData.map(item => {
-                  const { problem_id } = item;
-                  return (
-                    <Col
-                      key={problem_id}
-                      xs={{ flex: '100%' }}
-                      sm={{ flex: '100%' }}
-                      md={{ flex: '50%' }}
-                      lg={{ flex: '33.33%' }}
-                    >
-                      <ProblemsListItem
-                        onClick={() => navigate(`problemsDetail/${problem_id}`)}
-                        info={item}
-                      />
-                    </Col>
-                  );
-                })}
-              </Row>
-            ) : (
-              <Empty />
-            )}
-          </Fragment>
-        )}
-      </div>
-=======
-    }))
-
-  const problemsListData: IProblems[] = problemData?.filter(item => !item.draft && item.problem_id > 0) || [];
-  const zkProverProblems = problemsListData.filter(item => item.track !== 'zkVM');
+  const problemsListData: IProblems[] =
+    problemData?.filter(item => !item.draft && item.problem_id > 0) || [];
+  const zkProverProblems = problemsListData.filter(
+    item => item.track !== 'zkVM'
+  );
   const zkVMProblems = problemsListData.filter(item => item.track === 'zkVM');
 
   const renderProblems = (problems: IProblems[]) => (
@@ -116,7 +66,11 @@
               <LoadingCard num={8} />
             ) : (
               <Fragment>
-                {zkProverProblems.length > 0 ? renderProblems(zkProverProblems) : <Empty />}
+                {zkProverProblems.length > 0 ? (
+                  renderProblems(zkProverProblems)
+                ) : (
+                  <Empty />
+                )}
               </Fragment>
             )}
           </div>
@@ -127,13 +81,16 @@
               <LoadingCard num={8} />
             ) : (
               <Fragment>
-                {zkVMProblems.length > 0 ? renderProblems(zkVMProblems) : <Empty />}
+                {zkVMProblems.length > 0 ? (
+                  renderProblems(zkVMProblems)
+                ) : (
+                  <Empty />
+                )}
               </Fragment>
             )}
           </div>
         </TabPane>
       </Tabs>
->>>>>>> 5dc5696f
     </div>
   );
 }
