<<<<<<< HEAD
# How to Contribute

Proof Arena is an open platform for benchmarking zero-knowledge (ZK) algorithms, and we welcome contributions from the community. Whether you're interested in proposing a new problem or contributing a solution, this guide will walk you through the process.

## How to Contribute a Problem

Contributing a problem allows you to define new challenges that will be used to benchmark ZK algorithms. Follow these steps to submit a problem:

1. **Fork the Repository**: Start by forking the [Proof Arena GitHub repository](https://github.com/PolyhedraZK/proof-arena) to your GitHub account.

2. **Create a New Problem File**:

   - Navigate to the `problems` directory.
   - Create a new directory with a descriptive name for your problem.
   - Inside this directory, create a `problem.md` file. This file should a header of following format:

   ![Problem Header format](https://storage.googleapis.com/proof-cloud-assets/problem-header.png)

   - Fill in the header with the appropriate information for your problem.
   - Write a detailed description of the problem in markdown format, typically including the following sections:
     - **Problem Description**: A detailed description of the problem, including any relevant background information.
     - **Interaction Instruction**: Instructions for how the prover should interact with the special judge program (SPJ).
     - **Test Vectors**: Provide example inputs and expected outputs to help others test their solutions.
     - **References**: Include any references or links to related materials.

   You should also write a special judge program (SPJ) to interact with the prover. The SPJ will provide inputs and check outputs, as well as invoke the verifier to check the proof. Please check our sample SPJ code in the [Proof Arena GitHub repository](https://github.com/PolyhedraZK/proof-arena/tree/main/problems/keccak256_hash/spj).

   You need to define how a prover should interact with the SPJ in the "Interaction Instruction" section of your problem file. This will include steps for the prover to follow when receiving inputs and sending outputs.

3. **Submit a Pull Request**:

   - Once your problem file and SPJ is ready, commit the changes to your forked repository.
   - Open a pull request (PR) against the main `Proof Arena` repository, providing a clear and concise explanation of your problem.

4. **Community Review**:

   - Your problem submission will be reviewed by the community and the Proof Arena maintainers.
   - Address any feedback provided during the review process.

5. **Approval and Integration**:

   - Once your problem is approved, it will be merged into the main repository and become available for benchmarking.
=======
Proof Arena is an open platform for benchmarking zero-knowledge (ZK) algorithms, and we welcome contributions from the community. Whether you're interested in proposing a new problem or contributing a solution, this guide will walk you through the process.

## How to Contribute a Problem

Contributing a problem allows you to define new challenges that will be used to benchmark ZK algorithms. Follow these steps to submit a problem:

1. **Fork the Repository**: Start by forking the [Proof Arena GitHub repository](https://github.com/PolyhedraZK/proof-arena) to your GitHub account.

2. **Create a New Problem File**: 
    - Navigate to the `problems` directory.
    - Create a new directory with a descriptive name for your problem.
    - Inside this directory, create a `problem.md` file. This file should a header of following format:

    ![Problem Header format](https://storage.googleapis.com/proof-cloud-assets/problem-header.png)
    
    - Fill in the header with the appropriate information for your problem.
    - Write a detailed description of the problem in markdown format, typically including the following sections:
        - **Problem Description**: A detailed description of the problem, including any relevant background information.
        - **Interaction Instruction**: Instructions for how the prover should interact with the special judge program (SPJ).
        - **Test Vectors**: Provide example inputs and expected outputs to help others test their solutions.
        - **References**: Include any references or links to related materials.

    You should also write a special judge program (SPJ) to interact with the prover. The SPJ will provide inputs and check outputs, as well as invoke the verifier to check the proof. Please check our sample SPJ code in the [Proof Arena GitHub repository](https://github.com/PolyhedraZK/proof-arena/tree/main/problems/keccak256_hash/spj).

    You need to define how a prover should interact with the SPJ in the "Interaction Instruction" section of your problem file. This will include steps for the prover to follow when receiving inputs and sending outputs.

3. **Submit a Pull Request**:
    - Once your problem file and SPJ is ready, commit the changes to your forked repository.
    - Open a pull request (PR) against the main `Proof Arena` repository, providing a clear and concise explanation of your problem.

4. **Community Review**:
    - Your problem submission will be reviewed by the community and the Proof Arena maintainers.
    - Address any feedback provided during the review process.

5. **Approval and Integration**:
    - Once your problem is approved, it will be merged into the main repository and become available for benchmarking.
>>>>>>> 5dc5696f

## How to Contribute a Solution

Contributing a solution involves submitting a ZK prover algorithm that can solve one or more of the problems listed on Proof Arena. Here's how to do it:

1. **Understand the Problem**:
<<<<<<< HEAD

   - Visit the [Proof Arena website](https://proofarena.org) and review the problems currently available.
   - Choose a problem that you want to solve, and make sure you understand the input/output requirements and any specific constraints.

2. **Prepare Your Prover**:

   - Implement your prover algorithm, ensuring it meets the API standards specified in by the SPJ and [Proof Arena GitHub repository](https://github.com/PolyhedraZK/proof-arena).
   - While submitting the source code is optional, it is encouraged to enhance transparency and reproducibility.
   - **Verifier Code**: Submitting your verifier code is mandatory, as it will be audited to ensure correctness.

3. **Test Locally**:

   - Before submitting, run your prover locally to verify it works correctly with the provided test vectors.
   - Ensure that your prover meets the performance requirements for the task.

4. **Submit Your Prover**:

   - Create a directory for your prover within the `problems/YOUR_CHOSEN_PROBLEM/YOUR_PROVER_NAME` directory in your forked repository.
   - Include all necessary files: binaries, verifier code, and documentation.
   - Submit a pull request to the main repository with your prover solution.

5. **Benchmarking Process**:

   - Once your prover is accepted, it will be run on the Main CPU Judger or the Main GPU Judger, depending on the problem requirements.
   - The results, including time and memory usage, will be automatically displayed on the Proof Arena website.

6. **Engage with Feedback**:

   - The community may provide feedback on your prover’s performance. Be prepared to discuss and iterate on your submission if necessary.

7. **Stay Involved**:
   - Monitor the performance of your prover over time, and consider submitting updates or optimizations as new hardware or techniques become available.
=======
    - Visit the [Proof Arena website](https://proofarena.org) and review the problems currently available.
    - Choose a problem that you want to solve, and make sure you understand the input/output requirements and any specific constraints.

2. **Prepare Your Prover**:
    - Implement your prover algorithm, ensuring it meets the API standards specified in by the SPJ and [Proof Arena GitHub repository](https://github.com/PolyhedraZK/proof-arena).
    - While submitting the source code is optional, it is encouraged to enhance transparency and reproducibility.
    - **Verifier Code**: Submitting your verifier code is mandatory, as it will be audited to ensure correctness.

3. **Test Locally**:
    - Before submitting, run your prover locally to verify it works correctly with the provided test vectors.
    - Ensure that your prover meets the performance requirements for the task.

4. **Submit Your Prover**:
    - Create a directory for your prover within the `problems/YOUR_CHOSEN_PROBLEM/YOUR_PROVER_NAME` directory in your forked repository.
    - Include all necessary files: binaries, verifier code, and documentation.
    - Submit a pull request to the main repository with your prover solution.

5. **Benchmarking Process**:
    - Once your prover is accepted, it will be run on the Main CPU Judger or the Main GPU Judger, depending on the problem requirements.
    - The results, including time and memory usage, will be automatically displayed on the Proof Arena website.

6. **Engage with Feedback**:
    - The community may provide feedback on your prover’s performance. Be prepared to discuss and iterate on your submission if necessary.

7. **Stay Involved**:
    - Monitor the performance of your prover over time, and consider submitting updates or optimizations as new hardware or techniques become available.
>>>>>>> 5dc5696f
<|MERGE_RESOLUTION|>--- conflicted
+++ resolved
@@ -1,6 +1,3 @@
-<<<<<<< HEAD
-# How to Contribute
-
 Proof Arena is an open platform for benchmarking zero-knowledge (ZK) algorithms, and we welcome contributions from the community. Whether you're interested in proposing a new problem or contributing a solution, this guide will walk you through the process.
 
 ## How to Contribute a Problem
@@ -39,53 +36,13 @@
    - Address any feedback provided during the review process.
 
 5. **Approval and Integration**:
-
    - Once your problem is approved, it will be merged into the main repository and become available for benchmarking.
-=======
-Proof Arena is an open platform for benchmarking zero-knowledge (ZK) algorithms, and we welcome contributions from the community. Whether you're interested in proposing a new problem or contributing a solution, this guide will walk you through the process.
-
-## How to Contribute a Problem
-
-Contributing a problem allows you to define new challenges that will be used to benchmark ZK algorithms. Follow these steps to submit a problem:
-
-1. **Fork the Repository**: Start by forking the [Proof Arena GitHub repository](https://github.com/PolyhedraZK/proof-arena) to your GitHub account.
-
-2. **Create a New Problem File**: 
-    - Navigate to the `problems` directory.
-    - Create a new directory with a descriptive name for your problem.
-    - Inside this directory, create a `problem.md` file. This file should a header of following format:
-
-    ![Problem Header format](https://storage.googleapis.com/proof-cloud-assets/problem-header.png)
-    
-    - Fill in the header with the appropriate information for your problem.
-    - Write a detailed description of the problem in markdown format, typically including the following sections:
-        - **Problem Description**: A detailed description of the problem, including any relevant background information.
-        - **Interaction Instruction**: Instructions for how the prover should interact with the special judge program (SPJ).
-        - **Test Vectors**: Provide example inputs and expected outputs to help others test their solutions.
-        - **References**: Include any references or links to related materials.
-
-    You should also write a special judge program (SPJ) to interact with the prover. The SPJ will provide inputs and check outputs, as well as invoke the verifier to check the proof. Please check our sample SPJ code in the [Proof Arena GitHub repository](https://github.com/PolyhedraZK/proof-arena/tree/main/problems/keccak256_hash/spj).
-
-    You need to define how a prover should interact with the SPJ in the "Interaction Instruction" section of your problem file. This will include steps for the prover to follow when receiving inputs and sending outputs.
-
-3. **Submit a Pull Request**:
-    - Once your problem file and SPJ is ready, commit the changes to your forked repository.
-    - Open a pull request (PR) against the main `Proof Arena` repository, providing a clear and concise explanation of your problem.
-
-4. **Community Review**:
-    - Your problem submission will be reviewed by the community and the Proof Arena maintainers.
-    - Address any feedback provided during the review process.
-
-5. **Approval and Integration**:
-    - Once your problem is approved, it will be merged into the main repository and become available for benchmarking.
->>>>>>> 5dc5696f
 
 ## How to Contribute a Solution
 
 Contributing a solution involves submitting a ZK prover algorithm that can solve one or more of the problems listed on Proof Arena. Here's how to do it:
 
 1. **Understand the Problem**:
-<<<<<<< HEAD
 
    - Visit the [Proof Arena website](https://proofarena.org) and review the problems currently available.
    - Choose a problem that you want to solve, and make sure you understand the input/output requirements and any specific constraints.
@@ -117,32 +74,4 @@
    - The community may provide feedback on your prover’s performance. Be prepared to discuss and iterate on your submission if necessary.
 
 7. **Stay Involved**:
-   - Monitor the performance of your prover over time, and consider submitting updates or optimizations as new hardware or techniques become available.
-=======
-    - Visit the [Proof Arena website](https://proofarena.org) and review the problems currently available.
-    - Choose a problem that you want to solve, and make sure you understand the input/output requirements and any specific constraints.
-
-2. **Prepare Your Prover**:
-    - Implement your prover algorithm, ensuring it meets the API standards specified in by the SPJ and [Proof Arena GitHub repository](https://github.com/PolyhedraZK/proof-arena).
-    - While submitting the source code is optional, it is encouraged to enhance transparency and reproducibility.
-    - **Verifier Code**: Submitting your verifier code is mandatory, as it will be audited to ensure correctness.
-
-3. **Test Locally**:
-    - Before submitting, run your prover locally to verify it works correctly with the provided test vectors.
-    - Ensure that your prover meets the performance requirements for the task.
-
-4. **Submit Your Prover**:
-    - Create a directory for your prover within the `problems/YOUR_CHOSEN_PROBLEM/YOUR_PROVER_NAME` directory in your forked repository.
-    - Include all necessary files: binaries, verifier code, and documentation.
-    - Submit a pull request to the main repository with your prover solution.
-
-5. **Benchmarking Process**:
-    - Once your prover is accepted, it will be run on the Main CPU Judger or the Main GPU Judger, depending on the problem requirements.
-    - The results, including time and memory usage, will be automatically displayed on the Proof Arena website.
-
-6. **Engage with Feedback**:
-    - The community may provide feedback on your prover’s performance. Be prepared to discuss and iterate on your submission if necessary.
-
-7. **Stay Involved**:
-    - Monitor the performance of your prover over time, and consider submitting updates or optimizations as new hardware or techniques become available.
->>>>>>> 5dc5696f
+   - Monitor the performance of your prover over time, and consider submitting updates or optimizations as new hardware or techniques become available.